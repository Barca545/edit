use std::ops::{self, Deref, DerefMut, Range, RangeBounds};
use std::ptr::{self, NonNull};
use std::slice;

use crate::{apperr, sys};

<<<<<<< HEAD
/// A smart pointer to a virtual memory allocation obtained from [`VirtualAlloc`] on Windows or [`mmap`] on Unix-based OSes.
=======
/// A smart pointer to a virtual memory allocation from [`VirtualAlloc`].
>>>>>>> 2afd10c6
///
/// # Warning
///
/// Virtual memory is commited "as needed".
/// Attempting to access [uncommited] memory is a status access violation.
///
/// [VirtualAlloc]: https://learn.microsoft.com/en-us/windows/win32/api/memoryapi/nf-memoryapi-virtualalloc
<<<<<<< HEAD
/// [mmao]: https://pubs.opengroup.org/onlinepubs/9799919799/functions/mmap.html
=======
>>>>>>> 2afd10c6
/// [uncommited]: https://learn.microsoft.com/en-us/windows/win32/Memory/page-state
pub struct VirtualMemory {
    // TODO: Is it uniquely owned? I believe it is.
    /// A pointer to an owned virtual memory allocation.
    ptr: NonNull<u8>,
    /// The size of the underlying allocation.
    size: usize,
    // TODO: Do I need to track which portions of memory are uncommited?
    // This is inefficent because the gap buffer struct already holds this same value.
    /// The size of the allocation's commited memory.
    commited: usize,
}

impl VirtualMemory {
    /// Create a new block of virtual memory.
    pub unsafe fn new(size: usize) -> Self {
        // The align is one because `T` is a byte
        Self { ptr: unsafe { sys::virtual_reserve(size).unwrap() }, size, commited: 0 }
    }

    /// Commit another `size` bytes. Return a result indicating success.
    pub unsafe fn commit(&mut self, size: usize) -> apperr::Result<()> {
        // Check the range is contained within the allocation
        // TODO: this might be redundant since commit also checks if it's a legal commit
        // It also seems to substantially slow down the function so omit for now
        // assert!(
        //     self.size >= self.len() + size,
        //     "Index {} is greater than the allocation {}.",
        //     self.len() + size,
        //     self.size
        // );

        let out = unsafe { sys::virtual_commit(self.ptr.add(self.commited), size) };
        // Update commited
        self.commited += size;
        out
    }

    /// This method is based on [`slice::copy_within`](https://doc.rust-lang.org/src/core/slice/mod.rs.html#3792-3794).
    /// Copies elements from one part of the virtual memory block to another part of itself,
    /// using a memmove.
    ///
    /// - `src` is the range within `self` to copy from.
    /// - `dest` is the starting index of the range within `self` to copy to, which will have the same
    /// length as `src`.
    ///
    /// `src` and `dst` may overlap. The ends of the two ranges must be less than or equal to `self.len()`.
    ///
    ///
    /// # Panics
    ///
    /// - `src` or `dst..dst + src.len()` exceeds the end of the slice.
    /// - The end of `src` is before the start.
    pub fn copy_within<R: RangeBounds<usize>>(&mut self, src: R, dst: usize) {
        // This is all basically copied directly from `copy_within`
        // The main change I made was changing the bounds check from the len of the slice to the len of commited
        let Range { start: src_start, end: src_end } = range(src, ..self.len());
        let count = src_end - src_start;
        // TODO: Confirm using this slice len which is the commited portion of the VM is sound.
        assert!(dst <= self.len() - count, "dst is out of bounds");
        // SAFETY: the conditions for `ptr::copy` have all been checked above,
        // as have those for `ptr::add`.
        unsafe {
            // Derive both `src_ptr` and `dest_ptr` from the same loan
            let ptr = self.ptr.as_ptr();
            let src_ptr = ptr.add(src_start);
            let dst_ptr = ptr.add(dst);
            ptr::copy(src_ptr, dst_ptr, count);
        }
    }
}

// TODO: Is this necessary?
impl Deref for VirtualMemory {
    type Target = [u8];

    /// Returns a slice containing the commited portion of the virtual memory allocation.
    fn deref(&self) -> &Self::Target {
        unsafe { slice::from_raw_parts(self.ptr.as_ptr(), self.commited) }
    }
}

impl DerefMut for VirtualMemory {
    /// Returns a mutable slice containing the commited portion of the virtual memory allocation.
    fn deref_mut(&mut self) -> &mut Self::Target {
        unsafe { slice::from_raw_parts_mut(self.ptr.as_ptr(), self.commited) }
    }
}

unsafe impl Send for VirtualMemory {}
unsafe impl Sync for VirtualMemory {}

impl Drop for VirtualMemory {
    fn drop(&mut self) {
        unsafe { sys::virtual_release(self.ptr, self.size) };
    }
}

// TODO: This should probably end up in helpers in a final version
/// Implementation of [`slice::range`](https://doc.rust-lang.org/src/core/slice/index.rs.html#835-837). Exists because `slice::range` is unstable.
fn range<R: RangeBounds<usize>>(range: R, bounds: ops::RangeTo<usize>) -> Range<usize> {
    let len = bounds.end;

    // TODO: In a final version it may be better for this to error in a recoverable way
    let start = match range.start_bound() {
        ops::Bound::Included(&start) => start,
        ops::Bound::Excluded(start) => start
            .checked_add(1)
            .unwrap_or_else(|| panic!("attempted to index slice from after maximum usize")),
        ops::Bound::Unbounded => 0,
    };

    let end = match range.end_bound() {
        ops::Bound::Included(end) => end
            .checked_add(1)
            .unwrap_or_else(|| panic!("attempted to index slice up to maximum usize")),
        ops::Bound::Excluded(&end) => end,
        ops::Bound::Unbounded => len,
    };

    if start > end {
        // slice_index_order_fail(start, end);
        panic!(
            "slice index start is larger than end slice index starts at {start} but ends at {end}",
        )
    }
    if end > len {
        panic!(
            "slice end index is out of range for slice range end index {end} out of range for slice of length {len}"
        )
    }

    ops::Range { start, end }
}<|MERGE_RESOLUTION|>--- conflicted
+++ resolved
@@ -1,14 +1,11 @@
+use std::ops::{self, Deref, DerefMut, Range, RangeBounds};
 use std::ops::{self, Deref, DerefMut, Range, RangeBounds};
 use std::ptr::{self, NonNull};
 use std::slice;
 
 use crate::{apperr, sys};
 
-<<<<<<< HEAD
 /// A smart pointer to a virtual memory allocation obtained from [`VirtualAlloc`] on Windows or [`mmap`] on Unix-based OSes.
-=======
-/// A smart pointer to a virtual memory allocation from [`VirtualAlloc`].
->>>>>>> 2afd10c6
 ///
 /// # Warning
 ///
@@ -16,10 +13,7 @@
 /// Attempting to access [uncommited] memory is a status access violation.
 ///
 /// [VirtualAlloc]: https://learn.microsoft.com/en-us/windows/win32/api/memoryapi/nf-memoryapi-virtualalloc
-<<<<<<< HEAD
 /// [mmao]: https://pubs.opengroup.org/onlinepubs/9799919799/functions/mmap.html
-=======
->>>>>>> 2afd10c6
 /// [uncommited]: https://learn.microsoft.com/en-us/windows/win32/Memory/page-state
 pub struct VirtualMemory {
     // TODO: Is it uniquely owned? I believe it is.
@@ -62,6 +56,26 @@
     /// Copies elements from one part of the virtual memory block to another part of itself,
     /// using a memmove.
     ///
+    /// - `src` is the range within `self` to copy from.
+    /// - `dest` is the starting index of the range within `self` to copy to, which will have the same
+    /// length as `src`.
+    ///
+    /// `src` and `dst` may overlap. The ends of the two ranges must be less than or equal to `self.len()`.
+    ///
+    ///
+    /// # Panics
+    ///
+    /// - `src` or `dst..dst + src.len()` exceeds the end of the slice.
+    /// - The end of `src` is before the start.
+    pub fn copy_within<R: RangeBounds<usize>>(&mut self, src: R, dst: usize) {
+        // This is all basically copied directly from `copy_within`
+        // The main change I made was changing the bounds check from the len of the slice to the len of commited
+        let Range { start: src_start, end: src_end } = range(src, ..self.len());
+        let count = src_end - src_start;
+        // TODO: Confirm using this slice len which is the commited portion of the VM is sound.
+        assert!(dst <= self.len() - count, "dst is out of bounds");
+        // SAFETY: the conditions for `ptr::copy` have all been checked above,
+        // as have those for `ptr::add`.
     /// - `src` is the range within `self` to copy from.
     /// - `dest` is the starting index of the range within `self` to copy to, which will have the same
     /// length as `src`.
@@ -153,4 +167,74 @@
     }
 
     ops::Range { start, end }
+            // Derive both `src_ptr` and `dest_ptr` from the same loan
+            let ptr = self.ptr.as_ptr();
+            let src_ptr = ptr.add(src_start);
+            let dst_ptr = ptr.add(dst);
+            ptr::copy(src_ptr, dst_ptr, count);
+        }
+    }
+}
+
+// TODO: Is this necessary?
+impl Deref for VirtualMemory {
+    type Target = [u8];
+
+    /// Returns a slice containing the commited portion of the virtual memory allocation.
+    fn deref(&self) -> &Self::Target {
+        unsafe { slice::from_raw_parts(self.ptr.as_ptr(), self.commited) }
+    }
+}
+
+impl DerefMut for VirtualMemory {
+    /// Returns a mutable slice containing the commited portion of the virtual memory allocation.
+    fn deref_mut(&mut self) -> &mut Self::Target {
+        unsafe { slice::from_raw_parts_mut(self.ptr.as_ptr(), self.commited) }
+    }
+}
+
+unsafe impl Send for VirtualMemory {}
+unsafe impl Sync for VirtualMemory {}
+
+impl Drop for VirtualMemory {
+    fn drop(&mut self) {
+        unsafe { sys::virtual_release(self.ptr, self.size) };
+    }
+}
+
+// TODO: This should probably end up in helpers in a final version
+/// Implementation of [`slice::range`](https://doc.rust-lang.org/src/core/slice/index.rs.html#835-837). Exists because `slice::range` is unstable.
+fn range<R: RangeBounds<usize>>(range: R, bounds: ops::RangeTo<usize>) -> Range<usize> {
+    let len = bounds.end;
+
+    // TODO: In a final version it may be better for this to error in a recoverable way
+    let start = match range.start_bound() {
+        ops::Bound::Included(&start) => start,
+        ops::Bound::Excluded(start) => start
+            .checked_add(1)
+            .unwrap_or_else(|| panic!("attempted to index slice from after maximum usize")),
+        ops::Bound::Unbounded => 0,
+    };
+
+    let end = match range.end_bound() {
+        ops::Bound::Included(end) => end
+            .checked_add(1)
+            .unwrap_or_else(|| panic!("attempted to index slice up to maximum usize")),
+        ops::Bound::Excluded(&end) => end,
+        ops::Bound::Unbounded => len,
+    };
+
+    if start > end {
+        // slice_index_order_fail(start, end);
+        panic!(
+            "slice index start is larger than end slice index starts at {start} but ends at {end}",
+        )
+    }
+    if end > len {
+        panic!(
+            "slice end index is out of range for slice range end index {end} out of range for slice of length {len}"
+        )
+    }
+
+    ops::Range { start, end }
 }